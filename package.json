{
<<<<<<< HEAD
  "private": true,
  "dependencies": {
    "@project-serum/anchor": "^0.24.2",
    "bn.js": "^5.2.1",
    "@sqds/sdk": "1.0.0"
  },
  "devDependencies": {
    "@types/chai": "^4.3.1",
    "@types/expect": "^24.3.0",
    "@types/mocha": "^9.1.1",
    "chai": "^4.3.4",
    "mocha": "^9.0.3",
    "ts-mocha": "10.0.0",
    "typescript": "^4.3.5"
  },
  "version": "1.0.6",
  "scripts": {
    "test": "anchor test --skip-deploy"
  },
  "workspaces": [
    "sdk"
  ],
  "type": "module"
=======
    "dependencies": {
        "@project-serum/anchor": "^0.25.0",
        "bn.js": "^5.2.1"
    },
    "devDependencies": {
        "@types/chai": "^4.3.1",
        "@types/expect": "^24.3.0",
        "@types/mocha": "^9.1.1",
        "chai": "^4.3.4",
        "mocha": "^9.0.3",
        "ts-mocha": "10.0.0",
        "typescript": "^4.3.5"
    },
    "version": "1.0.7",
    "scripts": {
        "test": "anchor test --skip-deploy"
    }
>>>>>>> 4b6416b6
}<|MERGE_RESOLUTION|>--- conflicted
+++ resolved
@@ -1,8 +1,7 @@
 {
-<<<<<<< HEAD
   "private": true,
   "dependencies": {
-    "@project-serum/anchor": "^0.24.2",
+    "@project-serum/anchor": "^0.25.0",
     "bn.js": "^5.2.1",
     "@sqds/sdk": "1.0.0"
   },
@@ -15,7 +14,7 @@
     "ts-mocha": "10.0.0",
     "typescript": "^4.3.5"
   },
-  "version": "1.0.6",
+  "version": "1.0.7",
   "scripts": {
     "test": "anchor test --skip-deploy"
   },
@@ -23,23 +22,4 @@
     "sdk"
   ],
   "type": "module"
-=======
-    "dependencies": {
-        "@project-serum/anchor": "^0.25.0",
-        "bn.js": "^5.2.1"
-    },
-    "devDependencies": {
-        "@types/chai": "^4.3.1",
-        "@types/expect": "^24.3.0",
-        "@types/mocha": "^9.1.1",
-        "chai": "^4.3.4",
-        "mocha": "^9.0.3",
-        "ts-mocha": "10.0.0",
-        "typescript": "^4.3.5"
-    },
-    "version": "1.0.7",
-    "scripts": {
-        "test": "anchor test --skip-deploy"
-    }
->>>>>>> 4b6416b6
 }